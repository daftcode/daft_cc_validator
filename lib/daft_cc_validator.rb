--- conflicted
+++ resolved
@@ -3,7 +3,6 @@
 module ActiveModel
   module Validations
 
-<<<<<<< HEAD
   	class DaftCcValidator < Validator
 
   	  PROVIDERS = {
@@ -104,110 +103,7 @@
   	module HelperMethods
   	  def validate_credit_card_fields(options={})
   	  	validates_with DaftCcValidator, options
-=======
-    class DaftCcValidator < Validator
-
-      PROVIDERS = {
-        visa: /^4[0-9]{12}(?:[0-9]{3})?$/,
-        master_card: /^5[1-5][0-9]{14}$/,
-        maestro: /(^6759[0-9]{2}([0-9]{10})$)|(^6759[0-9]{2}([0-9]{12})$)|(^6759[0-9]{2}([0-9]{13})$)/,
-        diners_club: /^3(?:0[0-5]|[68][0-9])[0-9]{11}$/,
-        amex: /^3[47][0-9]{13}$/,
-        discover: /^6(?:011|5[0-9]{2})[0-9]{12}$/,
-        jcb: /^(?:2131|1800|35\d{3})\d{11}$/
-      }
-
-      attr_accessor :cc_number, :cc_cvv, :cc_month,
-        :cc_year, :cc_owner, :cc_providers, :cc_type
-
-      def initialize(options={})
-        self.cc_number = options[:number]
-        self.cc_cvv = options[:cvv]
-        self.cc_month = options[:month]
-        self.cc_year = options[:year]
-        self.cc_owner = options[:owner]
-        self.cc_providers = options[:providers]
->>>>>>> b54fbfec
-      end
-
-      def validate(record)
-        @record = record
-        @cc_type = get_cc_type
-        validate_fields_presence
-        validate_cc_number
-        validate_cc_cvv
-        validate_cc_month
-        validate_cc_year
-        validate_cc_expiry_date
-      end
-
-    end
-
-    private
-
-    def validate_fields_presence
-      [cc_number, cc_cvv, cc_month, cc_year, cc_owner].each do |field|
-        add_error(field, 'can\'t be empty') if @record[field].blank?
       end
     end
-
-    def validate_cc_number
-      err = if @cc_type.nil?
-        'is invalid'
-      elsif !cc_providers.blank? && !cc_providers.include?(@cc_type)
-        'provider is not supported'
-      end
-      add_error(cc_number, err) if err
-    end
-
-    def validate_cc_cvv
-      length = (@cc_type == :amex) ? 4 : 3
-      if @cc_type.nil? || (/\d{#{length}}/.match(cc_cvv))
-        add_error(cc_cvv, 'is invalid')
-      end
-    end
-
-    def validate_cc_month
-      unless /\d{2}/.match cc_month || cc_month.between?(1, 12)
-        add_error(cc_month, 'is invalid')
-      end
-    end
-
-    def validate_cc_year
-      unless /\d{2}/.match cc_year
-        add_error(cc_year, 'is invalid')
-      end
-    end
-
-    def validate_cc_expiry_date
-      year = "20#{@record[cc_year]}".to_i
-      month = @record[cc_month].to_i
-      date = Date.new(year, month).end_of_month
-      if date.past?
-        field = if date.year < Date.today.year
-          cc_year
-        else
-          cc_month
-        end
-        add_error(field, 'date is past')
-      end
-    end
-
-    def add_error(field, message)
-      @record.errors.add(field, message) if @record.errors[field].blank?
-    end
-
-    def get_cc_type
-      PROVIDERS.find{ |_, regex| regex.match(@record[cc_number]) }.try(:first)
-    end
-
-  end
-
-    module HelperMethods
-      def validate_credit_card_fields(options={})
-        validates_with DaftCcValidator, options
-      end
-    end
-    
   end
 end