--- conflicted
+++ resolved
@@ -70,19 +70,11 @@
       end
 
       def validate_cc_number
-<<<<<<< HEAD
-        err = if @cc_type.nil?
+        err = if @cc_type.nil? || !luhn_algorithm_valid?
                 :invalid
               elsif !cc_providers.blank? && !cc_providers.include?(@cc_type)
                 :not_supported
               end
-=======
-        err = if @cc_type.nil? || !luhn_algorithm_valid?
-          'invalid'
-        elsif !cc_providers.blank? && !cc_providers.include?(@cc_type)
-          'not_supported'
-        end
->>>>>>> 0626afa1
         add_error(cc_number, err) if err
       end
 
